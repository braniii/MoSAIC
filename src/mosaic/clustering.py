--- conflicted
+++ resolved
@@ -141,14 +141,9 @@
         If True, the underlying graph has weighted edges. Otherwise, the graph
         is constructed using the adjacency matrix.
 
-<<<<<<< HEAD
     n_neighbors : int, default=None
-        This parameter specifies if the whole matrix is used, or an knn-graph.
-=======
-    n_neighbors : int, default=None,
         This parameter specifies whether the whole matrix should be used, or
         a knn-graph, which reduces the required memory.
->>>>>>> 0e0531fb
         The default depends on the `mode`
         - 'CPM': `None` uses the full graph, and
         - 'modularity': `None` uses square root of the number of features.
@@ -158,14 +153,9 @@
         parameter will be set to the third quartile of `X` for
         `n_neighbors=None` and else to the mean value of the knn graph.
 
-<<<<<<< HEAD
     n_clusters : int, default=None
-        Required for 'kmedoids'. The number of clusters to form.
-=======
-    n_clusters : int, default=None,
         Required for 'kmedoids'. The number of medoids which will constitute
         the later clusters.
->>>>>>> 0e0531fb
 
     seed : int, default=None
         Use an integer to make the randomness of Leidenalg deterministic. By
